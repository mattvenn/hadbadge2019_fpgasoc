--- conflicted
+++ resolved
@@ -3,31 +3,20 @@
 BADGE_VER ?= 2
 #Project name
 PROJ=soc
-<<<<<<< HEAD
 #Seed for nextpnr. Change this to another random value if you happen to run 
 #into a situation that mis-synths or takes extremely long to synth the SoC.
 SEED = 45
-=======
->>>>>>> 19719564
 
 # Sources
 	# Base
 SRC = \
 	arbiter.v \
 	dsadc.v \
-<<<<<<< HEAD
 	dma_writer.v \
-=======
->>>>>>> 19719564
 	lcdiface.v \
 	ledctl.v \
 	picorv32/picorv32.v \
 	pcpi_fastmul_dsp.v \
-<<<<<<< HEAD
-	simpleuart.v \
-	simpleuart_irda.v \
-=======
->>>>>>> 19719564
 	soc.v \
 	$(NULL)
 
@@ -47,8 +36,6 @@
 	verilator_main.cpp \
 	$(NULL)
 
-<<<<<<< HEAD
-=======
 	# Misc
 SRC += $(addprefix misc/, \
 	fifo_sync_ram.v \
@@ -57,7 +44,6 @@
 	ram_sdp.v \
 )
 
->>>>>>> 19719564
 	# QPI cache
 SRC += $(addprefix qpi_cache/, \
 	qpimem_arbiter.v \
@@ -97,8 +83,6 @@
 	video_renderer.cpp \
 )
 
-<<<<<<< HEAD
-=======
 	# UART
 SRC += $(addprefix uart/, \
 	uart_irda_rx.v \
@@ -108,7 +92,6 @@
 	uart_wb.v \
 )
 
->>>>>>> 19719564
 	# USB
 SRC += $(addprefix usb/, \
 	usb_trans.v \
@@ -121,10 +104,7 @@
 	usb_tx_ll.v \
 	usb_rx_ll.v \
 	usb_crc.v \
-<<<<<<< HEAD
 	fifo_sync_shift.v \
-=======
->>>>>>> 19719564
 )
 
 SRC += usb_soc.v
@@ -171,12 +151,8 @@
 			  synth_ecp5 -abc9 -top top_fpga -json $(PROJ).json -blif $(PROJ).blif"
 
 %_out_synth.config: %.json clock-constrainsts.py
-<<<<<<< HEAD
 	nextpnr-ecp5 --json $< --lpf $(CONSTR) --textcfg $@ --45k --package CABGA381 --speed 8 \
 			--pre-pack clock-constrainsts.py -l nextpnr.log --freq 48 --seed $(SEED)
-=======
-	nextpnr-ecp5 --json $< --lpf $(CONSTR) --textcfg $@ --45k --package CABGA381 --speed 8  --pre-pack clock-constrainsts.py --seed 17
->>>>>>> 19719564
 
 %_out.config: %_out_synth.config bram_replace/bram_replace$(EXE) rom.hex
 	bram_replace/bram_replace$(EXE) -l 8192 -r $< $@ rom.hex
