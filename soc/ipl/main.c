/*
 * Copyright 2019 Jeroen Domburg <jeroen@spritesmods.com>
 * This is free software: you can redistribute it and/or modify
 * it under the terms of the GNU General Public License as published by
 * the Free Software Foundation, either version 3 of the License, or
 * (at your option) any later version.
 *
 * This software is distributed in the hope that it will be useful,
 * but WITHOUT ANY WARRANTY; without even the implied warranty of
 * MERCHANTABILITY or FITNESS FOR A PARTICULAR PURPOSE.  See the
 * GNU General Public License for more details.
 *
 * You should have received a copy of the GNU General Public License
 * along with this software.  If not, see <https://www.gnu.org/licenses/>.
 */
#include <stdint.h>
#include <stdlib.h>
#include <fcntl.h>
#include <unistd.h>
#include "gloss/mach_defines.h"
#include "gloss/mach_interrupt.h"
#include "gloss/uart.h"
#include <stdio.h>
#include <lcd.h>
#include <sys/types.h>
#include <dirent.h>
#include <math.h>
#include <string.h>
#include "tusb.h"
#include "usb_descriptors.h"
#include "hexdump.h"
#include "fs.h"
#include "flash.h"
#include "loadapp.h"
#include "gloss/newlib_stubs.h"
#include "lodepng/lodepng.h"
#include "gfx_load.h"
#include "cache.h"
#include "user_memfn.h"

extern volatile uint32_t UART[];
#define UART_REG(i) UART[(i)/4]
extern volatile uint32_t MISC[];
#define MISC_REG(i) MISC[(i)/4]
extern volatile uint32_t LCD[];
#define LCD_REG(i) LCD[(i)/4]
extern volatile uint32_t GFXREG[];
#define GFX_REG(i) GFXREG[(i)/4]
extern uint32_t GFXPAL[];
extern uint32_t GFXTILES[];
extern uint32_t GFXTILEMAPA[];
extern uint32_t GFXTILEMAPB[];
extern uint32_t GFXSPRITES[];
extern uint32_t GFXCOPPEROPS[];

extern volatile uint32_t SYNTH[];
#define SYNTHREG(i) SYNTH[i/4]

uint8_t *lcdfb;


void usb_poll();

typedef void (*main_cb)(int argc, char **argv);


int simulated() {
	return MISC_REG(MISC_SOC_VER)&0x8000;
}

//When in verilator, this starts a trace of the SoC.
void verilator_start_trace() {
	MISC_REG(MISC_SOC_VER)=1;
}

extern uint32_t rom_cart_boot_flag;

int booted_from_cartridge() {
	return rom_cart_boot_flag;
}

void cdc_task();


void boot_cart_fpga_bitstream() {
	MISC_REG(MISC_FLASH_SEL_REG)=MISC_FLASH_SEL_CARTFLASH;
	volatile int w;
	for (w=0; w<16; w++) ;
	MISC_REG(MISC_FLASH_SEL_REG)=MISC_FLASH_SEL_CARTFLASH|MISC_FLASH_SEL_FPGARELOAD_MAGIC;
}

extern char _binary_bgnd_tga_start;
extern char _binary_bgnd_tga_end;
extern char _binary_tileset_default_tga_start;
extern char _binary_tileset_default_tga_end;

#define FB_PAL_OFFSET 256

void gfx_set_xlate_val(int layer, int xcenter, int ycenter, float scale, float rot) {
	float scale_inv=(1.0/scale);
	float dx_x=cos(rot)*scale_inv;
	float dx_y=-sin(rot)*scale_inv;
	float dy_x=sin(rot)*scale_inv;
	float dy_y=cos(rot)*scale_inv;
	float start_x=-xcenter;
	float start_y=-ycenter;
	
	int i_dx_x=64.0*dx_x;
	int i_dx_y=64.0*dx_y;
	int i_dy_x=64.0*dy_x;
	int i_dy_y=64.0*dy_y;
	int i_start_x=(-start_x+start_x*dx_x-start_y*dx_y)*64.0;
	int i_start_y=(-start_y+start_y*dy_y-start_x*dy_x)*64.0;
	
	GFX_REG(GFX_TILEA_OFF)=(i_start_y<<16)+(i_start_x&0xffff);
	GFX_REG(GFX_TILEA_INC_COL)=(i_dx_y<<16)+(i_dx_x&0xffff);
	GFX_REG(GFX_TILEA_INC_ROW)=(i_dy_y<<16)+(i_dy_x&0xffff);
}

void set_sprite(int no, int x, int y, int sx, int sy, int tileno, int palstart) {
	x+=64;
	y+=64;
	GFXSPRITES[no*2]=(y<<16)|x;
	GFXSPRITES[no*2+1]=sx|(sy<<8)|(tileno<<16)|((palstart/4)<<25);
}

#define ITEM_MAX 256

#define ITEM_FLAG_SELECTABLE (1<<0)
#define ITEM_FLAG_ON_CART (1<<1)
#define ITEM_FLAG_BITSTREAM (1<<2)
#define ITEM_FLAG_FORMAT (1<<3)

typedef struct {
	int no_items;
	int flag[ITEM_MAX];
	char *item[ITEM_MAX];
} menu_data_t;


void menu_add_apps(menu_data_t *s, char *path, int flag) {
	DIR *d=opendir(path);
	struct dirent *ed;
	int found=0;
	while (ed=readdir(d)) {
//		if (strlen(ed->d_name)>4 && strcasecmp(&ed->d_name[strlen(ed->d_name)-4], ".elf")==0) {
			s->item[s->no_items]=strdup(ed->d_name);
			s->flag[s->no_items++]=flag;
			found=1;
//		}
	}
	if (!found) {
		s->item[s->no_items]=strdup("*NO FILES*");
		s->flag[s->no_items++]=flag;
	}
	closedir(d);
}

int cart_has_fpga_image() {
	const char magic[]="\xFF\x00Part: LFE5U-45F-8CABGA381";
	char buf[128];
	flash_wake(FLASH_SEL_CART);
	flash_read(FLASH_SEL_CART, 0, buf, sizeof(magic));
	return memcmp(buf, magic, sizeof(magic))==0;
}

//If the first 512 bytes of the tjftl partition are 0xff, we assume it's an unerased cart and we're free
//to create the tjftl part. If not, we assume it's used for 'other' stuff and we hide the option.
int cart_tjftl_creatable() {
	char buf[512];
	flash_read(FLASH_SEL_CART, 0x200000, buf, 512);
	for (int x=0; x<512; x++) {
		if (buf[x]!=0xff) return 0;
	}
	return 1;
}

void read_menu_items(menu_data_t *s) {
	//First, clean struct
	for (int i=0; i<s->no_items; i++) free(s->item[i]);
	s->no_items=0;
	//Check if external memory is available.
	int has_cart=(flash_get_uid(FLASH_SEL_CART)!=0);
	if (has_cart) {
		s->flag[s->no_items]=0;
		s->item[s->no_items++]=strdup("- CARTRIDGE -");
		if (cart_has_fpga_image()) {
			s->flag[s->no_items]=ITEM_FLAG_SELECTABLE|ITEM_FLAG_ON_CART|ITEM_FLAG_BITSTREAM;
			s->item[s->no_items++]=strdup("Boot FPGA bitstream");
		}
		if (fs_cart_ftl_active()) {
			//Add cart items
			menu_add_apps(s, "cart:", ITEM_FLAG_SELECTABLE|ITEM_FLAG_ON_CART);
		} else if (cart_tjftl_creatable()) {
			s->flag[s->no_items]=ITEM_FLAG_SELECTABLE|ITEM_FLAG_ON_CART|ITEM_FLAG_FORMAT;
			s->item[s->no_items++]=strdup("Format filesystem");
		}
		s->flag[s->no_items]=0;
		s->item[s->no_items++]=strdup("- INTERNAL -");
	}
	menu_add_apps(s, "int:", ITEM_FLAG_SELECTABLE);
}

void load_tiles() {
	//ToDo: loading pngs takes a long time... move over to pcx instead.
	printf("Loading tiles...\n");
	gfx_load_tiles_tga_mem(GFXTILES, &GFXPAL[0], &_binary_tileset_default_tga_start, (&_binary_tileset_default_tga_end-&_binary_tileset_default_tga_start));
	printf("Tiles initialized\n");
}

#define SCR_PITCH 20 //Scoller letter pitch

int show_main_menu(char *app_name, int *ret_flags) {
	menu_data_t menu={0};

	//First read of available items
	usb_msc_off();
	read_menu_items(&menu);

	//Allocate fb memory
	lcdfb=malloc(320*512/2);

	//Set up the framebuffer address.
	GFX_REG(GFX_FBADDR_REG)=((uint32_t)lcdfb)&0xFFFFFF;
	//We're going to use a pitch of 512 pixels, and the fb palette will start at 256.
	GFX_REG(GFX_FBPITCH_REG)=(FB_PAL_OFFSET<<GFX_FBPITCH_PAL_OFF)|(512<<GFX_FBPITCH_PITCH_OFF);
	//Blank out fb while we're loading stuff.
	GFX_REG(GFX_LAYEREN_REG)=0;

	//Load up the default tileset and font.
	load_tiles();

	//Open the console driver for output to screen.
	FILE *console=fopen("/dev/console", "w");
	setvbuf(console, NULL, _IOLBF, 1024); //make console line buffered
	if (console==NULL) {
		printf("Error opening console!\n");
	}

	printf("GFX inited. Yay!!\n");

	printf("Loading bgnd...\n");
	//This is the Hackaday logo background
	gfx_load_fb_tga_mem(lcdfb, &GFXPAL[FB_PAL_OFFSET], 4, 512, &_binary_bgnd_tga_start, (&_binary_bgnd_tga_end-&_binary_bgnd_tga_start));

	//Nuke the palette animation indexes to be black.
	for (int x=0; x<10; x++) GFXPAL[FB_PAL_OFFSET+6+x]=0;
	//Make sure image is in psram
	cache_flush(lcdfb, lcdfb+320*512/2);
	printf("bgnd loaded.\n");

	//Enable layers needed
	GFX_REG(GFX_LAYEREN_REG)=GFX_LAYEREN_FB|GFX_LAYEREN_TILEB|GFX_LAYEREN_TILEA|GFX_LAYEREN_SPR;
	GFXPAL[FB_PAL_OFFSET+0x100]=0x00ff00ff; //Note: For some reason, the sprites use this as default bgnd. ToDo: fix this...
	GFXPAL[FB_PAL_OFFSET+0x1ff]=0x40ff00ff; //so it becomes this instead.

	//loop
	int p=0;
	int old_btn=0xfffff; //assume all buttons are pressed, so we need to see a release first before reacting.
	int old_usbstate=-1; //trigger change of usb state whatever state was
	int bgnd_pal_state=10;
	int selected=-1;
	int done=0;
	const char scrtxt[]="                       "
						"Welcome to the Hackaday Supercon 2019 IPL menu thingy! Select an app "
						"or insert an USB cable to modify the files on the flash. Have fun!"
						"                       ";
	int scrpos=0;

	//Generate copper list to transform the center of the screen into a barrel-ish
	//shape for tile layer B.
	uint32_t *cmem=GFXCOPPEROPS;
	for (int y=60; y<240; y++) {
		//X offset follows a circle
		int xof=sqrt((100*100)-(y-160)*(y-160));
		//Y offset is fudged because I can't be bothered to do the math
		int yoff=0;
		if (y<100) yoff=(y-100)*16;
		if (y>200) yoff=(y-200)*16;
		//Have copper wait for the selected Y coordinate.
		*cmem++=COPPER_OP_WAIT(0, y);
		//When that is reached, write the desired X and Y offset into the TILEB_OFF register
		*cmem++=COPPER_OP_WRITE(&GFX_REG(GFX_TILEB_OFF), 1),
		*cmem++=((((yoff)&0xffff)<<16)+((xof*32)&0xffff));
	}
	//Finally, we probably want the screen to start with an offset of 0.
	*cmem++=COPPER_OP_WAIT(0, 0);
	*cmem++=COPPER_OP_WRITE(&GFX_REG(GFX_TILEB_OFF), 1),
	*cmem++=0;
	//Last instruction: loop back to start
	*cmem++=COPPER_OP_RESET;
	//Enable copper so it can... errm... cop.
	GFX_REG(GFX_COPPER_CTL_REG)=GFX_COPPER_CTL_RUN;

	while(!done) {
		//Record what frame we are on right now.
		uint32_t cur_vbl_ctr=GFX_REG(GFX_VBLCTR_REG);

		//This does the 'radar' effect around the skull'n'wrenches. The radar waves are encoded in the
		//pallete, in entries that have been blanked out earlier (index 10 - 16). If bgnd_pal_state is one
		//of those entries, we copy color index 5 into it (the brown from the main skull) otherwise we keep
		//blanking it.
		bgnd_pal_state++;
		if (bgnd_pal_state==200) bgnd_pal_state=0;
		for (int x=0; x<10; x++) {
			GFXPAL[FB_PAL_OFFSET+6+x] = (x==bgnd_pal_state)?GFXPAL[FB_PAL_OFFSET+5]:GFXPAL[FB_PAL_OFFSET+0];
		}

		//The menu header is printed to tilemap A. We jiggle it around by moving the entirety of tilemap A around.
		p++;
		gfx_set_xlate_val(0, 240,24, 1+sin(p*0.2)*0.1, sin(p*0.11)*0.1);

		//This sets up all the sprites for the sinusodial scroller at the bottom.
		int sprno=0;
		for (int x=-(scrpos%SCR_PITCH); x<480; x+=SCR_PITCH) {
			float a=x*0.02+scrpos*0.1;
			set_sprite(sprno++, x, 280+sin(a)*20, 16+cos(a)*8, 16+cos(a)*8, scrtxt[scrpos/SCR_PITCH+sprno], 0);
		}
		if (scrtxt[scrpos/SCR_PITCH+sprno]==0) scrpos=0;
		scrpos+=2;

		int usbstate=MISC_REG(MISC_GPEXT_IN_REG)&(1<<31);
		if (usbstate!=old_usbstate) {
			if (usbstate) {
				usb_msc_on();
				fprintf(console, "\0330M\033C\0330A"); //Set map to tilemap A, clear tilemap, set attr to 0
				fprintf(console, "\0338;1PUSB CONNECTED"); //Menu header.
				fprintf(console, "\0331M\033C\n"); //clear menu
				selected=-1;
			} else {
				usb_msc_off();
				read_menu_items(&menu);
				fprintf(console, "\0330M\033C\0330A"); //Set map to tilemap A, clear tilemap, set attr to 0
				fprintf(console, "\0338;1PSELECT AN APP\n\n"); //Menu header.
				fprintf(console, "\0331M\033C\n"); //clear menu
				selected=-1;
			}
		}
		old_usbstate=usbstate;

		int btn=MISC_REG(MISC_BTN_REG);
		int need_redraw=0;
		if (selected==-1) {
			need_redraw=1;
			selected=0;
		}
		int movedir=0;
		if (btn&BUTTON_A && !(old_btn&BUTTON_A)) {
			//start up app
			done=1;
		} else if (btn & BUTTON_UP && !(old_btn&BUTTON_UP)) {
			movedir=-1;
			need_redraw=1;
		} else if (btn & BUTTON_DOWN && !(old_btn&BUTTON_DOWN)) {
			movedir=1;
			need_redraw=1;
		}
		//Note: This assumes there's always one selectable item in the menu.
		do {
			selected+=movedir;
			if (selected<0) selected=menu.no_items-1;
			if (selected>=menu.no_items) selected=0;
			if (movedir==0) movedir=1; //if we loop we need to go somewhere
		} while((menu.flag[selected] & ITEM_FLAG_SELECTABLE)==0);

		if (need_redraw) {
			fprintf(console, "\033C");

			int start=selected-5;
			for (int i=0; i<11; i++) {
				const char *itm;
				itm="";
				if (i+start>=0 && i+start<menu.no_items) itm=menu.item[i+start];
				fprintf(console, "\0338;%dP %c %s\n", i+4, (i+start)==selected?16:32, itm);
			}
		}

		//Idle doing USB stuff while the current frame is still active.
		do {
			cdc_task();
			tud_task();
		} while (GFX_REG(GFX_VBLCTR_REG) <= cur_vbl_ctr+1); //we run at 30fps
		old_btn=btn;
	}
	
	if (selected>=0) {
		if (menu.flag[selected]&ITEM_FLAG_ON_CART) {
			sprintf(app_name, "cart:%s", menu.item[selected]);
		} else {
			sprintf(app_name, "int:%s", menu.item[selected]);
		}
		*ret_flags=menu.flag[selected];
	}
	for (int i=0; i<menu.no_items; i++) free(menu.item[i]);

	//Set tilemaps to default 1-to-1 mapping
	GFX_REG(GFX_TILEA_OFF)=(0<<16)+(0&0xffff);
	GFX_REG(GFX_TILEA_INC_COL)=(0<<16)+(64&0xffff);
	GFX_REG(GFX_TILEA_INC_ROW)=(64<<16)+(0&0xffff);
	GFX_REG(GFX_TILEB_OFF)=(0<<16)+(0&0xffff);
	GFX_REG(GFX_TILEB_INC_COL)=(0<<16)+(64&0xffff);
	GFX_REG(GFX_TILEB_INC_ROW)=(64<<16)+(0&0xffff);
	GFX_REG(GFX_COPPER_CTL_REG)=0; //disable copper

	//Clear console
	fprintf(console, "\0330M\033C\0330A"); //Set map to tilemap A, clear tilemap, set attr to 0

	//..and close it.
	fclose(console);
	free(lcdfb);
	return 0;
}

void start_app(const char *app) {
	uintptr_t max_app_addr=0;
	uintptr_t la=load_new_app(app, &max_app_addr);
	if (la==0) {
		printf("Loading app %s failed!\n", app);
		return;
	}
	sbrk_app_set_heap_start(max_app_addr);
	user_memfn_set(NULL, NULL, NULL);
	syscall_reinit();
	main_cb maincall=(main_cb)la;
	maincall(0, NULL);
	user_memfn_set(malloc, realloc, free);
	syscall_reinit();
}

static void
usb_setup_serial_no(void)
{
	extern char const* string_desc_arr[];
	uint64_t serial = flash_get_uid(FLASH_SEL_INT);
	sprintf((void*)string_desc_arr[3], "%016llx", serial);
}

extern uint32_t *irq_stack_ptr;

#define IRQ_STACK_SIZE (16*1024)

void main() {
	syscall_reinit();
	user_memfn_set(malloc, realloc, free);
	verilator_start_trace();
	//When testing in Verilator, put code that pokes your hardware here.

	

	//Initialize IRQ stack to be bigger than the bootrom stack
	uint32_t *int_stack=malloc(IRQ_STACK_SIZE);
	irq_stack_ptr=int_stack+(IRQ_STACK_SIZE/sizeof(uint32_t));

	//Initialize USB subsystem
	printf("IPL main function. Booted from %s.\n", booted_from_cartridge()?"cartridge":"internal memory");
	usb_setup_serial_no();
	tusb_init();
	printf("USB inited.\n");
	
	//Initialize filesystem (fatfs, flash translation layer)
	fs_init();
	printf("Filesystem inited.\n");

	//Initialize the LCD
	lcd_init(simulated());
	
    // Basic startup chime.
	SYNTHREG(0xF0) = 0x00000200;
	SYNTHREG(0x40) = 0x00151800;	
	SYNTHREG(0x50) = 0x00251E00;	
	SYNTHREG(0x60) = 0x00352400;	
	SYNTHREG(0x70) = 0x00453000;	
<<<<<<< HEAD

    
	//See if there's an autoexec.elf we can run.
	const char *autoexec;
	if (booted_from_cartridge()) {
		autoexec="cart:autoexec.elf";
	} else {
		autoexec="int:autoexec.elf";
	}
	FILE *f=fopen(autoexec, "r");
	if (f!=NULL) {
		fclose(f);
		printf("Found %s. Executing\n", autoexec);
		load_tiles();
		usb_msc_off();
		start_app(autoexec);
		printf("%s done.\n", autoexec);
	} else {
		printf("No %s found; not running\n", autoexec);
=======
    
	//Skip autoexec when user is holding down the designated bypass key
	if(!(MISC_REG(MISC_BTN_REG)&BUTTON_B)) {
		//See if there's an autoexec.elf we can run.
		const char *autoexec;
		if (booted_from_cartridge()) {
			autoexec="cart:autoexec.elf";
		} else {
			autoexec="int:autoexec.elf";
		}
		FILE *f=fopen(autoexec, "r");
		if (f!=NULL) {
			fclose(f);
			printf("Found %s. Executing\n", autoexec);
			load_tiles();
			usb_msc_off();
			start_app(autoexec);
			printf("%s done.\n", autoexec);
		} else {
			printf("No %s found; not running\n", autoexec);
		}
>>>>>>> a798a901
	}

	while(1) {
		MISC_REG(MISC_LED_REG)=0xfffff;
		printf("IPL running.\n");
		char app_name[256]="*na*";
		int flags=0;
		show_main_menu(app_name, &flags);
		if (flags&ITEM_FLAG_BITSTREAM) {
			printf("Booting cart bitstream...\n");
			boot_cart_fpga_bitstream();
		} else if (flags&ITEM_FLAG_FORMAT) {
			printf("Formatting cart...\n");
			fs_cart_initialize_fat();
		} else {
			printf("IPL: starting app %s\n", app_name);
			usb_msc_off();
			start_app(app_name);
			printf("IPL: App %s returned.\n", app_name);
		}
	}
}


void cdc_task(void) {
	if (tud_cdc_connected()) {
		tud_cdc_write_flush();
	}
}

//Invoked when cdc when line state changed e.g connected/disconnected
void tud_cdc_line_state_cb(uint8_t itf, bool dtr, bool rts) {
	(void) itf;

	// connected
	if (dtr) {
		// switch stdout/stdin/stderr
		for (int i=0;i<3;i++) {
			close(i);
			open("/dev/ttyUSB", O_RDWR);
		}
	}

	if (!dtr) {
		// switch back to serial
		for (int i=0; i<3; i++) {
			close(i);
			open("/dev/ttyserial", O_RDWR);
		}
	}
}

// Invoked when CDC interface received data from host
void tud_cdc_rx_cb(uint8_t itf) {
	(void)itf;
}

// Invoked on DFU_DETACH request to reboot to the bootloader
void tud_dfu_rt_reboot_to_dfu(void)
{
	volatile uint32_t *psram  = (volatile uint32_t *)(MACH_RAM_START);
	volatile uint32_t *reboot = (volatile uint32_t *)(MISC_OFFSET + MISC_FLASH_SEL_REG);

	// Debug
	printf("REBOOT\n");

	// Set MAGIC value in PSRAM
	psram[0] = 0x46464444;
	psram[1] = 0x21215555;
	cache_flush((void*)&psram[0], (void*)&psram[2]);

	// Reboot
	*reboot = 0xD0F1A500;

	// Wait indefinitely
	while (1);
}

// Invoked when received VENDOR control request
bool tud_vendor_control_request_cb(uint8_t rhport, tusb_control_request_t const * request)
{
  switch (request->bRequest)
  {
    case VENDOR_REQUEST_MICROSOFT:
      if ( request->wIndex == 7 )
      {
        // Get Microsoft OS 2.0 compatible descriptor
        uint16_t total_len;
        memcpy(&total_len, desc_ms_os_20+8, 2);

        return tud_control_xfer(rhport, request, (void*) desc_ms_os_20, total_len);
      }else
      {
        return false;
      }

    default:
      // stall unknown request
      return false;
  }

  return true;
}

// Invoked when DATA Stage of VENDOR's request is complete
bool tud_vendor_control_complete_cb(uint8_t rhport, tusb_control_request_t const * request)
{
  (void) rhport;
  (void) request;

  // nothing to do
  return true;
}<|MERGE_RESOLUTION|>--- conflicted
+++ resolved
@@ -470,27 +470,6 @@
 	SYNTHREG(0x50) = 0x00251E00;	
 	SYNTHREG(0x60) = 0x00352400;	
 	SYNTHREG(0x70) = 0x00453000;	
-<<<<<<< HEAD
-
-    
-	//See if there's an autoexec.elf we can run.
-	const char *autoexec;
-	if (booted_from_cartridge()) {
-		autoexec="cart:autoexec.elf";
-	} else {
-		autoexec="int:autoexec.elf";
-	}
-	FILE *f=fopen(autoexec, "r");
-	if (f!=NULL) {
-		fclose(f);
-		printf("Found %s. Executing\n", autoexec);
-		load_tiles();
-		usb_msc_off();
-		start_app(autoexec);
-		printf("%s done.\n", autoexec);
-	} else {
-		printf("No %s found; not running\n", autoexec);
-=======
     
 	//Skip autoexec when user is holding down the designated bypass key
 	if(!(MISC_REG(MISC_BTN_REG)&BUTTON_B)) {
@@ -512,7 +491,6 @@
 		} else {
 			printf("No %s found; not running\n", autoexec);
 		}
->>>>>>> a798a901
 	}
 
 	while(1) {
